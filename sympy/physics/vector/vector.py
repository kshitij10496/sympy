from sympy import (S, sympify, trigsimp, expand, sqrt, Add, zeros,
                   ImmutableMatrix as Matrix)
from sympy.core.compatibility import u


class Vector(object):
    """The class used to define vectors.

    It along with ReferenceFrame are the building blocks of describing a
    classical mechanics system in PyDy and sympy.physics.vector.

    Attributes
    ==========

    simp : Boolean
        Let certain methods use trigsimp on their outputs

    """

    simp = False

    def __init__(self, inlist):
        """This is the constructor for the Vector class.  You shouldn't be
        calling this, it should only be used by other functions. You should be
        treating Vectors like you would with if you were doing the math by
        hand, and getting the first 3 from the standard basis vectors from a
        ReferenceFrame.

        The only exception is to create a zero vector:
        zv = Vector(0)

        """

        self.args = []
        if inlist == 0:
            inlist = []
        while len(inlist) != 0:
            added = 0
            for i, v in enumerate(self.args):
                if inlist[0][1] == self.args[i][1]:
                    self.args[i] = (self.args[i][0] + inlist[0][0],
                                    inlist[0][1])
                    inlist.remove(inlist[0])
                    added = 1
                    break
            if added != 1:
                self.args.append(inlist[0])
                inlist.remove(inlist[0])
        i = 0
        # This code is to remove empty frames from the list
        while i < len(self.args):
            if self.args[i][0] == Matrix([0, 0, 0]):
                self.args.remove(self.args[i])
                i -= 1
            i += 1

    def __hash__(self):
        return hash(tuple(self.args))

    def __add__(self, other):
        """The add operator for Vector. """
        other = _check_vector(other)
        return Vector(self.args + other.args)

    def __and__(self, other):
        """Dot product of two vectors.

        Returns a scalar, the dot product of the two Vectors

        Parameters
        ==========

        other : Vector
            The Vector which we are dotting with

        Examples
        ========

        >>> from sympy.physics.vector import ReferenceFrame, dot
        >>> from sympy import symbols
        >>> q1 = symbols('q1')
        >>> N = ReferenceFrame('N')
        >>> dot(N.x, N.x)
        1
        >>> dot(N.x, N.y)
        0
        >>> A = N.orientnew('A', 'Axis', [q1, N.x])
        >>> dot(N.y, A.y)
        cos(q1)

        """

        from sympy.physics.vector.dyadic import Dyadic
        if isinstance(other, Dyadic):
            return NotImplemented
        other = _check_vector(other)
        out = S(0)
        for i, v1 in enumerate(self.args):
            for j, v2 in enumerate(other.args):
                out += ((v2[0].T)
                        * (v2[1].dcm(v1[1]))
                        * (v1[0]))[0]
        if Vector.simp:
            return trigsimp(sympify(out), recursive=True)
        else:
            return sympify(out)

    def __div__(self, other):
        """This uses mul and inputs self and 1 divided by other. """
        return self.__mul__(sympify(1) / other)

    __truediv__ = __div__

    def __eq__(self, other):
        """Tests for equality.

        It is very import to note that this is only as good as the SymPy
        equality test; False does not always mean they are not equivalent
        Vectors.
        If other is 0, and self is empty, returns True.
        If other is 0 and self is not empty, returns False.
        If none of the above, only accepts other as a Vector.

        """

        if other == 0:
            other = Vector(0)
        other = _check_vector(other)
        if (self.args == []) and (other.args == []):
            return True
        elif (self.args == []) or (other.args == []):
            return False

        frame = self.args[0][1]
        for v in frame:
            if expand((self - other) & v) != 0:
                return False
        return True

    def __mul__(self, other):
        """Multiplies the Vector by a sympifyable expression.

        Parameters
        ==========

        other : Sympifyable
            The scalar to multiply this Vector with

        Examples
        ========

        >>> from sympy.physics.vector import ReferenceFrame
        >>> from sympy import Symbol
        >>> N = ReferenceFrame('N')
        >>> b = Symbol('b')
        >>> V = 10 * b * N.x
        >>> print(V)
        10*b*N.x

        """

        newlist = [v for v in self.args]
        for i, v in enumerate(newlist):
            newlist[i] = (sympify(other) * newlist[i][0], newlist[i][1])
        return Vector(newlist)

    def __ne__(self, other):
        return not self.__eq__(other)

    def __neg__(self):
        return self * -1

    def __or__(self, other):
        """Outer product between two Vectors.

        A rank increasing operation, which returns a Dyadic from two Vectors

        Parameters
        ==========

        other : Vector
            The Vector to take the outer product with

        Examples
        ========

        >>> from sympy.physics.vector import ReferenceFrame, outer
        >>> N = ReferenceFrame('N')
        >>> outer(N.x, N.x)
        (N.x|N.x)

        """

        from sympy.physics.vector.dyadic import Dyadic
        other = _check_vector(other)
        ol = Dyadic(0)
        for i, v in enumerate(self.args):
            for i2, v2 in enumerate(other.args):
                # it looks this way because if we are in the same frame and
                # use the enumerate function on the same frame in a nested
                # fashion, then bad things happen
                ol += Dyadic([(v[0][0] * v2[0][0], v[1].x, v2[1].x)])
                ol += Dyadic([(v[0][0] * v2[0][1], v[1].x, v2[1].y)])
                ol += Dyadic([(v[0][0] * v2[0][2], v[1].x, v2[1].z)])
                ol += Dyadic([(v[0][1] * v2[0][0], v[1].y, v2[1].x)])
                ol += Dyadic([(v[0][1] * v2[0][1], v[1].y, v2[1].y)])
                ol += Dyadic([(v[0][1] * v2[0][2], v[1].y, v2[1].z)])
                ol += Dyadic([(v[0][2] * v2[0][0], v[1].z, v2[1].x)])
                ol += Dyadic([(v[0][2] * v2[0][1], v[1].z, v2[1].y)])
                ol += Dyadic([(v[0][2] * v2[0][2], v[1].z, v2[1].z)])
        return ol

    def _latex(self, printer=None):
        """Latex Printing method. """

<<<<<<< HEAD
        from sympy.physics.vector.printing import VectorStrPrinter
=======
        from sympy.physics.vector.printers import VectorLatexPrinter
>>>>>>> e09a1ad9
        ar = self.args  # just to shorten things
        if len(ar) == 0:
            return str(0)
        ol = []  # output list, to be concatenated to a string
        for i, v in enumerate(ar):
            for j in 0, 1, 2:
                # if the coef of the basis vector is 1, we skip the 1
                if ar[i][0][j] == 1:
                    ol.append(' + ' + ar[i][1].latex_vecs[j])
                # if the coef of the basis vector is -1, we skip the 1
                elif ar[i][0][j] == -1:
                    ol.append(' - ' + ar[i][1].latex_vecs[j])
                elif ar[i][0][j] != 0:
                    # If the coefficient of the basis vector is not 1 or -1;
                    # also, we might wrap it in parentheses, for readability.
                    arg_str = VectorLatexPrinter().doprint(ar[i][0][j])
                    if isinstance(ar[i][0][j], Add):
                        arg_str = "(%s)" % arg_str
                    if arg_str[0] == '-':
                        arg_str = arg_str[1:]
                        str_start = ' - '
                    else:
                        str_start = ' + '
                    ol.append(str_start + arg_str + ar[i][1].latex_vecs[j])
        outstr = ''.join(ol)
        if outstr.startswith(' + '):
            outstr = outstr[3:]
        elif outstr.startswith(' '):
            outstr = outstr[1:]
        return outstr

    def _pretty(self, printer=None):
        """Pretty Printing method. """
        from sympy.physics.vector.printing import VectorPrettyPrinter
        e = self

        class Fake(object):
            baseline = 0

            def render(self, *args, **kwargs):
                self = e
                ar = self.args  # just to shorten things
                if len(ar) == 0:
                    return unicode(0)
                ol = []  # output list, to be concatenated to a string
                for i, v in enumerate(ar):
                    for j in 0, 1, 2:
                        # if the coef of the basis vector is 1, we skip the 1
                        if ar[i][0][j] == 1:
                            ol.append(u(" + ") + ar[i][1].pretty_vecs[j])
                        # if the coef of the basis vector is -1, we skip the 1
                        elif ar[i][0][j] == -1:
                            ol.append(u(" - ") + ar[i][1].pretty_vecs[j])
                        elif ar[i][0][j] != 0:
                            # If the basis vector coeff is not 1 or -1,
                            # we might wrap it in parentheses, for readability.
                            arg_str = (VectorPrettyPrinter().doprint(
                                ar[i][0][j]))
                            if isinstance(ar[i][0][j], Add):
                                arg_str = u("(%s)") % arg_str
                            if arg_str[0] == u("-"):
                                arg_str = arg_str[1:]
                                str_start = u(" - ")
                            else:
                                str_start = u(" + ")
                            ol.append(str_start + arg_str + '*' +
                                      ar[i][1].pretty_vecs[j])
                outstr = u("").join(ol)
                if outstr.startswith(u(" + ")):
                    outstr = outstr[3:]
                elif outstr.startswith(" "):
                    outstr = outstr[1:]
                return outstr
        return Fake()

    def __ror__(self, other):
        """Outer product between two Vectors.

        A rank increasing operation, which returns a Dyadic from two Vectors

        Parameters
        ==========

        other : Vector
            The Vector to take the outer product with

        Examples
        ========

        >>> from sympy.physics.vector import ReferenceFrame, outer
        >>> N = ReferenceFrame('N')
        >>> outer(N.x, N.x)
        (N.x|N.x)

        """

        from sympy.physics.vector.dyadic import Dyadic
        other = _check_vector(other)
        ol = Dyadic(0)
        for i, v in enumerate(other.args):
            for i2, v2 in enumerate(self.args):
                # it looks this way because if we are in the same frame and
                # use the enumerate function on the same frame in a nested
                # fashion, then bad things happen
                ol += Dyadic([(v[0][0] * v2[0][0], v[1].x, v2[1].x)])
                ol += Dyadic([(v[0][0] * v2[0][1], v[1].x, v2[1].y)])
                ol += Dyadic([(v[0][0] * v2[0][2], v[1].x, v2[1].z)])
                ol += Dyadic([(v[0][1] * v2[0][0], v[1].y, v2[1].x)])
                ol += Dyadic([(v[0][1] * v2[0][1], v[1].y, v2[1].y)])
                ol += Dyadic([(v[0][1] * v2[0][2], v[1].y, v2[1].z)])
                ol += Dyadic([(v[0][2] * v2[0][0], v[1].z, v2[1].x)])
                ol += Dyadic([(v[0][2] * v2[0][1], v[1].z, v2[1].y)])
                ol += Dyadic([(v[0][2] * v2[0][2], v[1].z, v2[1].z)])
        return ol

    def __rsub__(self, other):
        return (-1 * self) + other

    def __str__(self, printer=None):
        """Printing method. """
        from sympy.physics.vector.printing import VectorStrPrinter
        ar = self.args  # just to shorten things
        if len(ar) == 0:
            return str(0)
        ol = []  # output list, to be concatenated to a string
        for i, v in enumerate(ar):
            for j in 0, 1, 2:
                # if the coef of the basis vector is 1, we skip the 1
                if ar[i][0][j] == 1:
                    ol.append(' + ' + ar[i][1].str_vecs[j])
                # if the coef of the basis vector is -1, we skip the 1
                elif ar[i][0][j] == -1:
                    ol.append(' - ' + ar[i][1].str_vecs[j])
                elif ar[i][0][j] != 0:
                    # If the coefficient of the basis vector is not 1 or -1;
                    # also, we might wrap it in parentheses, for readability.
                    arg_str = VectorStrPrinter().doprint(ar[i][0][j])
                    if isinstance(ar[i][0][j], Add):
                        arg_str = "(%s)" % arg_str
                    if arg_str[0] == '-':
                        arg_str = arg_str[1:]
                        str_start = ' - '
                    else:
                        str_start = ' + '
                    ol.append(str_start + arg_str + '*' + ar[i][1].str_vecs[j])
        outstr = ''.join(ol)
        if outstr.startswith(' + '):
            outstr = outstr[3:]
        elif outstr.startswith(' '):
            outstr = outstr[1:]
        return outstr

    def __sub__(self, other):
        """The subraction operator. """
        return self.__add__(other * -1)

    def __xor__(self, other):
        """The cross product operator for two Vectors.

        Returns a Vector, expressed in the same ReferenceFrames as self.

        Parameters
        ==========

        other : Vector
            The Vector which we are crossing with

        Examples
        ========

        >>> from sympy.physics.vector import ReferenceFrame, Vector
        >>> from sympy import symbols
        >>> q1 = symbols('q1')
        >>> N = ReferenceFrame('N')
        >>> N.x ^ N.y
        N.z
        >>> A = N.orientnew('A', 'Axis', [q1, N.x])
        >>> A.x ^ N.y
        N.z
        >>> N.y ^ A.x
        - sin(q1)*A.y - cos(q1)*A.z

        """

        from sympy.physics.vector.dyadic import Dyadic
        if isinstance(other, Dyadic):
            return NotImplemented
        other = _check_vector(other)
        if other.args == []:
            return Vector(0)

        def _det(mat):
            """This is needed as a little method for to find the determinant
            of a list in python; needs to work for a 3x3 list.
            SymPy's Matrix won't take in Vector, so need a custom function.
            You shouldn't be calling this.

            """

            return (mat[0][0] * (mat[1][1] * mat[2][2] - mat[1][2] * mat[2][1])
                    + mat[0][1] * (mat[1][2] * mat[2][0] - mat[1][0] *
                    mat[2][2]) + mat[0][2] * (mat[1][0] * mat[2][1] -
                    mat[1][1] * mat[2][0]))

        outvec = Vector(0)
        ar = other.args  # For brevity
        for i, v in enumerate(ar):
            tempx = v[1].x
            tempy = v[1].y
            tempz = v[1].z
            tempm = ([[tempx, tempy, tempz], [self & tempx, self & tempy,
                self & tempz], [Vector([ar[i]]) & tempx,
                Vector([ar[i]]) & tempy, Vector([ar[i]]) & tempz]])
            outvec += _det(tempm)
        return outvec

    _sympystr = __str__
    _sympyrepr = _sympystr
    __repr__ = __str__
    __radd__ = __add__
    __rand__ = __and__
    __rmul__ = __mul__

    def dot(self, other):
        return self & other
    dot.__doc__ = __and__.__doc__

    def cross(self, other):
        return self ^ other
    cross.__doc__ = __xor__.__doc__

    def outer(self, other):
        return self | other
    outer.__doc__ = __or__.__doc__

    def diff(self, wrt, otherframe):
        """Takes the partial derivative, with respect to a value, in a frame.

        Returns a Vector.

        Parameters
        ==========

        wrt : Symbol
            What the partial derivative is taken with respect to.
        otherframe : ReferenceFrame
            The ReferenceFrame that the partial derivative is taken in.

        Examples
        ========

        >>> from sympy.physics.vector import ReferenceFrame, Vector, dynamicsymbols
        >>> from sympy import Symbol
        >>> Vector.simp = True
        >>> t = Symbol('t')
        >>> q1 = dynamicsymbols('q1')
        >>> N = ReferenceFrame('N')
        >>> A = N.orientnew('A', 'Axis', [q1, N.y])
        >>> A.x.diff(t, N)
        - q1'*A.z

        """

        from sympy.physics.vector.frame import _check_frame
        wrt = sympify(wrt)
        _check_frame(otherframe)
        outvec = Vector(0)
        for i, v in enumerate(self.args):
            if v[1] == otherframe:
                outvec += Vector([(v[0].diff(wrt), otherframe)])
            else:
                if otherframe.dcm(v[1]).diff(wrt) == zeros(3, 3):
                    d = v[0].diff(wrt)
                    outvec += Vector([(d, v[1])])
                else:
                    d = (Vector([v]).express(otherframe)).args[0][0].diff(wrt)
                    outvec += Vector([(d, otherframe)]).express(v[1])
        return outvec

    def express(self, otherframe, variables=False):
        """
        Returns a Vector equivalent to this one, expressed in otherframe.
        Uses the global express method.

        Parameters
        ==========

        otherframe : ReferenceFrame
            The frame for this Vector to be described in

        variables : boolean
            If True, the coordinate symbols(if present) in this Vector
            are re-expressed in terms otherframe

        Examples
        ========

        >>> from sympy.physics.vector import ReferenceFrame, Vector, dynamicsymbols
        >>> q1 = dynamicsymbols('q1')
        >>> N = ReferenceFrame('N')
        >>> A = N.orientnew('A', 'Axis', [q1, N.y])
        >>> A.x.express(N)
        cos(q1)*N.x - sin(q1)*N.z

        """
        from sympy.physics.vector import express
        return express(self, otherframe, variables=variables)

    def to_matrix(self, reference_frame):
        """Returns the matrix form of the vector with respect to the given
        frame.

        Parameters
        ----------
        reference_frame : ReferenceFrame
            The reference frame that the rows of the matrix correspond to.

        Returns
        -------
        matrix : ImmutableMatrix, shape(3,1)
            The matrix that gives the 1D vector.

        Examples
        --------

        >>> from sympy import symbols
        >>> from sympy.physics.vector import ReferenceFrame
        >>> from sympy.physics.mechanics.functions import inertia
        >>> a, b, c = symbols('a, b, c')
        >>> N = ReferenceFrame('N')
        >>> vector = a * N.x + b * N.y + c * N.z
        >>> vector.to_matrix(N)
        Matrix([
        [a],
        [b],
        [c]])
        >>> beta = symbols('beta')
        >>> A = N.orientnew('A', 'Axis', (beta, N.x))
        >>> vector.to_matrix(A)
        Matrix([
        [                         a],
        [ b*cos(beta) + c*sin(beta)],
        [-b*sin(beta) + c*cos(beta)]])

        """

        return Matrix([self.dot(unit_vec) for unit_vec in
                       reference_frame]).reshape(3, 1)

    def doit(self, **hints):
        """Calls .doit() on each term in the Vector"""
        ov = Vector(0)
        for i, v in enumerate(self.args):
            ov += Vector([(v[0].applyfunc(lambda x: x.doit(**hints)), v[1])])
        return ov

    def dt(self, otherframe):
        """
        Returns a Vector which is the time derivative of
        the self Vector, taken in frame otherframe.

        Calls the global time_derivative method

        Parameters
        ==========

        otherframe : ReferenceFrame
            The frame to calculate the time derivative in

        """
        from sympy.physics.vector import time_derivative
        return time_derivative(self, otherframe)

    def simplify(self):
        """Returns a simplified Vector."""
        outvec = Vector(0)
        for i in self.args:
            outvec += Vector([(i[0].simplify(), i[1])])
        return outvec

    def subs(self, *args, **kwargs):
        """Substituion on the Vector.

        Examples
        ========

        >>> from sympy.physics.vector import ReferenceFrame
        >>> from sympy import Symbol
        >>> N = ReferenceFrame('N')
        >>> s = Symbol('s')
        >>> a = N.x * s
        >>> a.subs({s: 2})
        2*N.x

        """

        ov = Vector(0)
        for i, v in enumerate(self.args):
            ov += Vector([(v[0].subs(*args, **kwargs), v[1])])
        return ov

    def magnitude(self):
        """Returns the magnitude (Euclidean norm) of self."""
        return sqrt(self & self)

    def normalize(self):
        """Returns a Vector of magnitude 1, codirectional with self."""
        return Vector(self.args + []) / self.magnitude()


def _check_vector(other):
    if not isinstance(other, Vector):
        raise TypeError('A Vector must be supplied')
    return other<|MERGE_RESOLUTION|>--- conflicted
+++ resolved
@@ -213,11 +213,8 @@
     def _latex(self, printer=None):
         """Latex Printing method. """
 
-<<<<<<< HEAD
-        from sympy.physics.vector.printing import VectorStrPrinter
-=======
         from sympy.physics.vector.printers import VectorLatexPrinter
->>>>>>> e09a1ad9
+
         ar = self.args  # just to shorten things
         if len(ar) == 0:
             return str(0)
