"""
C code printer

The C89CodePrinter & C99CodePrinter converts single sympy expressions into
single C expressions, using the functions defined in math.h where possible.

A complete code generator, which uses ccode extensively, can be found in
sympy.utilities.codegen. The codegen module can be used to generate complete
source code files that are compilable without further modifications.


"""

from __future__ import print_function, division

from functools import wraps
from itertools import chain

from sympy.core import S
from sympy.core.compatibility import string_types, range
from sympy.core.decorators import deprecated
from sympy.codegen.ast import (
    Assignment, Pointer, Type, Variable, real, complex_, integer, bool_,
    float32, float64, float80, complex64, complex128, intc, value_const,
    Declaration
)
from sympy.printing.codeprinter import CodePrinter, prints_statement
from sympy.printing.precedence import precedence, PRECEDENCE
from sympy.sets.fancysets import Range

# dictionary mapping sympy function to (argument_conditions, C_function).
# Used in C89CodePrinter._print_Function(self)
known_functions_C89 = {
    "Abs": [(lambda x: not x.is_integer, "fabs"), (lambda x: x.is_integer, "abs")],
    "sin": "sin",
    "cos": "cos",
    "tan": "tan",
    "asin": "asin",
    "acos": "acos",
    "atan": "atan",
    "atan2": "atan2",
    "exp": "exp",
    "log": "log",
    "sinh": "sinh",
    "cosh": "cosh",
    "tanh": "tanh",
    "floor": "floor",
    "ceiling": "ceil",
}

# move to C99 once CCodePrinter is removed:
_known_functions_C9X = dict(known_functions_C89, **{
    "asinh": "asinh",
    "acosh": "acosh",
    "atanh": "atanh",
    "erf": "erf",
    "gamma": "tgamma",
})
known_functions = _known_functions_C9X

known_functions_C99 = dict(_known_functions_C9X, **{
    'exp2': 'exp2',
    'expm1': 'expm1',
    'expm1': 'expm1',
    'log10': 'log10',
    'log2': 'log2',
    'log1p': 'log1p',
    'Cbrt': 'cbrt',
    'hypot': 'hypot',
    'fma': 'fma',
    'loggamma': 'lgamma',
    'erfc': 'erfc',
    'Max': 'fmax',
    'Min': 'fmin'
})

# These are the core reserved words in the C language. Taken from:
# http://en.cppreference.com/w/c/keyword

reserved_words = [
    'auto', 'break', 'case', 'char', 'const', 'continue', 'default', 'do',
    'double', 'else', 'enum', 'extern', 'float', 'for', 'goto', 'if', 'int',
    'long', 'register', 'return', 'short', 'signed', 'sizeof', 'static',
    'struct', 'entry',  # never standardized, we'll leave it here anyway
    'switch', 'typedef', 'union', 'unsigned', 'void', 'volatile', 'while'
]

reserved_words_c99 = ['inline', 'restrict']

def get_math_macros():
    """ Returns a dictionary with math-related macros from math.h/cmath

    Note that these macros are not strictly required by the C/C++-standard.
    For MSVC they are enabled by defining "_USE_MATH_DEFINES" (preferably
    via a compilation flag).

    Returns
    -------
    Dictionary mapping sympy expressions to strings (macro names)

    """
    from sympy.codegen.cfunctions import log2, Sqrt
    from sympy.functions.elementary.exponential import log
    from sympy.functions.elementary.miscellaneous import sqrt

    return {
        S.Exp1: 'M_E',
        log2(S.Exp1): 'M_LOG2E',
        1/log(2): 'M_LOG2E',
        log(2): 'M_LN2',
        log(10): 'M_LN10',
        S.Pi: 'M_PI',
        S.Pi/2: 'M_PI_2',
        S.Pi/4: 'M_PI_4',
        1/S.Pi: 'M_1_PI',
        2/S.Pi: 'M_2_PI',
        2/sqrt(S.Pi): 'M_2_SQRTPI',
        2/Sqrt(S.Pi): 'M_2_SQRTPI',
        sqrt(2): 'M_SQRT2',
        Sqrt(2): 'M_SQRT2',
        1/sqrt(2): 'M_SQRT1_2',
        1/Sqrt(2): 'M_SQRT1_2'
    }

class _requires(object):
    def __init__(self, headers=None, libraries=None):
        self._headers = headers or set()
        self._libraries = libraries or set()

    def __call__(self, meth):
        @wraps(meth)
        def _method_wrapper(self_, *args, **kwargs):
            self_.headers.update(self._headers)
            self_.libraries.update(self._libraries)
            return meth(self_, *args, **kwargs)
        return _method_wrapper


class C89CodePrinter(CodePrinter):
    """A printer to convert python expressions to strings of c code"""
    printmethod = "_ccode"
    language = "C"
    standard = "C89"
    reserved_words = set(reserved_words)

    _default_settings = {
        'order': None,
        'full_prec': 'auto',
        'precision': 17,
        'user_functions': {},
        'human': True,
        'enable_statements': True,
        'contract': True,
        'dereference': set(),
        'error_on_reserved': False,
        'reserved_word_suffix': '_',
    }

    type_aliases = {
        real: float64,
        complex_: complex128,
        integer: intc
    }

    type_mappings = {
        real: 'double',
        intc: 'int',
        float32: 'float',
        float64: 'double',
        integer: 'int',
        bool_: 'bool',
    }

    type_headers = {
        bool_: {'stdbool.h'}
    }

    type_suffixes = {
        float32: 'f',
        float64: '',
        float80: 'l'
    }

    _ns = ''  # namespace, C++ uses 'std::'
    _kf = known_functions_C89  # known_functions-dict to copy

    def __init__(self, settings={}):
        self.type_aliases = dict(chain(self.type_aliases.items(),
                                       settings.pop('type_aliases', {}).items()))
        self.type_mappings = dict(chain(self.type_mappings.items(),
                                        settings.pop('type_mappings', {}).items()))
        self.type_headers = dict(chain(self.type_headers.items(),
                                       settings.pop('type_headers', {}).items()))
        self.type_suffixes = dict(chain(self.type_suffixes.items(),
                                        settings.pop('type_suffixes', {}).items()))
        super(C89CodePrinter, self).__init__(settings)
<<<<<<< HEAD
        self.known_functions = self._kf.copy()
        self.known_functions.update(**settings.get('user_functions', {}))
        self._dereference = set(settings.get('dereference', []))
        self.headers = set()
        self.libraries = set()
=======
        self.known_functions = dict(self._kf, **settings.get('user_functions', {}))
>>>>>>> a3ce1066

    def _rate_index_position(self, p):
        return p*5

    def _get_statement(self, codestring):
        return "%s;" % codestring

    def _get_comment(self, text):
        return "// {0}".format(text)

    def _declare_number_const(self, name, value):
        type_ = self.type_aliases[real]
        var = Variable(name, {value_const}, type_)
        decl = Declaration(var, value.evalf(type_['decimal_dig']))
        return self._get_statement(self._print(decl))

    def _format_code(self, lines):
        return self.indent_code(lines)

    def _traverse_matrix_indices(self, mat):
        rows, cols = mat.shape
        return ((i, j) for i in range(rows) for j in range(cols))

    def _print_Pow(self, expr):
        if "Pow" in self.known_functions:
            return self._print_Function(expr)
        PREC = precedence(expr)
        suffix = self._get_suffix()
        if expr.exp == -1:
            return '1.0%s/%s' % (suffix.upper(), self.parenthesize(expr.base, PREC))
        elif expr.exp == 0.5:
            return '%ssqrt%s(%s)' % (self._ns, suffix, self._print(expr.base))
        elif expr.exp == S.One/3 and self.standard != 'C89':
            return '%scbrt%s(%s)' % (self._ns, suffix, self._print(expr.base))
        else:
            return '%spow%s(%s, %s)' % (self._ns, suffix, self._print(expr.base),
                                   self._print(expr.exp))

    def _print_Rational(self, expr):
        p, q = int(expr.p), int(expr.q)
        suffix = self._get_suffix().upper()
        return '%d.0%s/%d.0%s' % (p, suffix, q, suffix)

    def _print_Indexed(self, expr):
        # calculate index for 1d array
        offset = getattr(expr.base, 'offset', S.Zero)
        strides = getattr(expr.base, 'strides', None)
        indices = expr.indices

        if strides is None or isinstance(strides, str):
            dims = expr.shape
            shift = S.One
            temp = tuple()
            if strides == 'C' or strides is None:
                traversal = reversed(range(expr.rank))
                indices = indices[::-1]
            elif strides == 'F':
                traversal = range(expr.rank)

            for i in traversal:
                temp += (shift,)
                shift *= dims[i]
            strides = temp
        flat_index = sum([x[0]*x[1] for x in zip(indices, strides)]) + offset
        return "%s[%s]" % (self._print(expr.base.label), self._print(flat_index))

    def _print_Idx(self, expr):
        return self._print(expr.label)

    def _print_Exp1(self, expr):
        return "M_E"

    def _print_Pi(self, expr):
        return 'M_PI'

    def _print_Infinity(self, expr):
        return 'HUGE_VAL'

    def _print_NegativeInfinity(self, expr):
        return '-HUGE_VAL'

    def _print_Piecewise(self, expr):
        if expr.args[-1].cond != True:
            # We need the last conditional to be a True, otherwise the resulting
            # function may not return a result.
            raise ValueError("All Piecewise expressions must contain an "
                             "(expr, True) statement to be used as a default "
                             "condition. Without one, the generated "
                             "expression may not evaluate to anything under "
                             "some condition.")
        lines = []
        if expr.has(Assignment):
            for i, (e, c) in enumerate(expr.args):
                if i == 0:
                    lines.append("if (%s) {" % self._print(c))
                elif i == len(expr.args) - 1 and c == True:
                    lines.append("else {")
                else:
                    lines.append("else if (%s) {" % self._print(c))
                code0 = self._print(e)
                lines.append(code0)
                lines.append("}")
            return "\n".join(lines)
        else:
            # The piecewise was used in an expression, need to do inline
            # operators. This has the downside that inline operators will
            # not work for statements that span multiple lines (Matrix or
            # Indexed expressions).
            ecpairs = ["((%s) ? (\n%s\n)\n" % (self._print(c), self._print(e))
                    for e, c in expr.args[:-1]]
            last_line = ": (\n%s\n)" % self._print(expr.args[-1].expr)
            return ": ".join(ecpairs) + last_line + " ".join([")"*len(ecpairs)])

    def _print_ITE(self, expr):
        from sympy.functions import Piecewise
        _piecewise = Piecewise((expr.args[1], expr.args[0]), (expr.args[2], True))
        return self._print(_piecewise)

    def _print_MatrixElement(self, expr):
        return "{0}[{1}]".format(self.parenthesize(expr.parent, PRECEDENCE["Atom"],
            strict=True), expr.j + expr.i*expr.parent.shape[1])

    def _print_Symbol(self, expr):
        name = super(C89CodePrinter, self)._print_Symbol(expr)
        if expr in self._settings['dereference']:
            return '(*{0})'.format(name)
        else:
            return name

    def _print_Relational(self, expr):
        lhs_code = self._print(expr.lhs)
        rhs_code = self._print(expr.rhs)
        op = expr.rel_op
        return ("{0} {1} {2}").format(lhs_code, op, rhs_code)

    def _print_sinc(self, expr):
        from sympy.functions.elementary.trigonometric import sin
        from sympy.core.relational import Ne
        from sympy.functions import Piecewise
        _piecewise = Piecewise(
            (sin(expr.args[0]) / expr.args[0], Ne(expr.args[0], 0)), (1, True))
        return self._print(_piecewise)

    @prints_statement
    def _print_AugmentedAssignment(self, expr):
        lhs_code = self._print(expr.lhs)
        op = expr.rel_op
        rhs_code = self._print(expr.rhs)
        return self._get_statement("{0} {1} {2}".format(
            *map(self._print, [lhs_code, op, rhs_code])))

    @prints_statement
    def _print_For(self, expr):
        target = self._print(expr.target)
        if isinstance(expr.iterable, Range):
            start, stop, step = expr.iterable.args
        else:
            raise NotImplementedError("Only iterable currently supported is Range")
        body = self._print(expr.body)
        return ('for ({target} = {start}; {target} < {stop}; {target} += '
                '{step}) {{\n{body}\n}}').format(target=target, start=start,
                stop=stop, step=step, body=body)

    def _print_sign(self, func):
        return '((({0}) > 0) - (({0}) < 0))'.format(self._print(func.args[0]))

    def _print_Max(self, expr):
        if "Max" in self.known_functions:
            return self._print_Function(expr)
        from sympy import Max
        if len(expr.args) == 1:
            return self._print(expr.args[0])
        return "((%(a)s > %(b)s) ? %(a)s : %(b)s)" % {
            'a': expr.args[0], 'b': self._print(Max(*expr.args[1:]))}

    def _print_Min(self, expr):
        if "Min" in self.known_functions:
            return self._print_Function(expr)
        from sympy import Min
        if len(expr.args) == 1:
            return self._print(expr.args[0])
        return "((%(a)s < %(b)s) ? %(a)s : %(b)s)" % {
            'a': expr.args[0], 'b': self._print(Min(*expr.args[1:]))}

    def indent_code(self, code):
        """Accepts a string of code or a list of code lines"""

        if isinstance(code, string_types):
            code_lines = self.indent_code(code.splitlines(True))
            return ''.join(code_lines)

        tab = "   "
        inc_token = ('{', '(', '{\n', '(\n')
        dec_token = ('}', ')')

        code = [line.lstrip(' \t') for line in code]

        increase = [int(any(map(line.endswith, inc_token))) for line in code]
        decrease = [int(any(map(line.startswith, dec_token))) for line in code]

        pretty = []
        level = 0
        for n, line in enumerate(code):
            if line == '' or line == '\n':
                pretty.append(line)
                continue
            level -= decrease[n]
            pretty.append("%s%s" % (tab*level, line))
            level += increase[n]
        return pretty

    def _get_suffix(self):
        return self.type_suffixes[self.type_aliases[real]]

    def _print_Type(self, type_):
        self.headers.update(self.type_headers.get(type_, set()))
        return self.type_mappings.get(type_, type_.name)

    @prints_statement
    def _print_Declaration(self, expr):
        from sympy.codegen.cfunctions import restrict
        var, val = expr.variable, expr.value
        if isinstance(var, Pointer):
            result = '{vc}{t} *{pc} {r}{s}'.format(
                vc='const ' if var.value_const else '',
                t=self._print(var.type),
                pc=' const' if var.pointer_const else '',
                r='restrict ' if var.attributes.contains(restrict) == True else '',
                s=self._print(var.symbol)
            )
        elif isinstance(var, Variable):
            result = '{vc}{t} {s}'.format(
                vc='const ' if var.value_const else '',
                t=self._print(var.type),
                s=self._print(var.symbol)
            )
        else:
            raise NotImplementedError("Unknown type of var: %s" % type(var))
        if val is not None:
            result += ' = %s' % self._print(val)
        return self._get_statement(result)

    def _print_Variable(self, expr):
        return self._print(expr.symbol)

    def _print_Pointer(self, expr):
        return self._print(expr.symbol)

    def _print_Float(self, flt):
        suffix = self._get_suffix().upper()
        num = super(C89CodePrinter, self)._print_Float(flt)
        if 'e' not in num and '.' not in num:
            num += '.0'
        num_parts = num.split('e')
        num_parts[0] = num_parts[0].rstrip('0')
        if num_parts[0].endswith('.'):
            num_parts[0] += '0'
        return 'e'.join(num_parts) + suffix

    @_requires({'stdbool.h'})
    def _print_BooleanTrue(self, expr):
        return 'true'

    @_requires({'stdbool.h'})
    def _print_BooleanFalse(self, expr):
        return 'false'



class _C9XCodePrinter(object):
    # Move these methods to C99CodePrinter when removing CCodePrinter
    def _get_loop_opening_ending(self, indices):
        open_lines = []
        close_lines = []
        loopstart = "for (int %(var)s=%(start)s; %(var)s<%(end)s; %(var)s++){"  # C99
        for i in indices:
            # C arrays start at 0 and end at dimension-1
            open_lines.append(loopstart % {
                'var': self._print(i.label),
                'start': self._print(i.lower),
                'end': self._print(i.upper + 1)})
            close_lines.append("}")
        return open_lines, close_lines


@deprecated(
    last_supported_version='1.0',
    useinstead="C89CodePrinter or C99CodePrinter, e.g. ccode(..., standard='C99')",
    issue=12220,
    deprecated_since_version='1.1')
class CCodePrinter(_C9XCodePrinter, C89CodePrinter):
    """
    Deprecated.

    Alias for C89CodePrinter, for backwards compatibility.
    """
    _kf = _known_functions_C9X  # known_functions-dict to copy


class C99CodePrinter(_C9XCodePrinter, C89CodePrinter):
    standard = 'C99'
    reserved_words = set(reserved_words + reserved_words_c99)
    type_mappings=dict(chain(C89CodePrinter.type_mappings.items(), {
            Type('complex64'): ('float complex', {'complex.h'}),
            Type('complex128'): ('double complex', {'complex.h'}),
        }.items()
    ))
    _kf = known_functions_C99  # known_functions-dict to copy

    # functions with versions with 'f' and 'l' suffixes:
    _prec_funcs = ('fabs fmod remainder remquo fma fmax fmin fdim nan exp exp2'
                   ' expm1 log log10 log2 log1p pow sqrt cbrt hypot sin cos tan'
                   ' asin acos atan atan2 sinh cosh tanh asinh acosh atanh erf'
                   ' erfc tgamma lgamma ceil floor trunc round nearbyint rint'
                   ' frexp ldexp modf scalbn ilogb logb nextafter copysign').split()

    def _print_Infinity(self, expr):
        return 'INFINITY'

    def _print_NegativeInfinity(self, expr):
        return '-INFINITY'

    def _print_NaN(self, expr):
        return 'NAN'

    # tgamma was already covered by 'known_functions' dict

    @_requires({'math.h'}, {'m'})
    def _print_math_func(self, expr, nest=False):
        known = self.known_functions[expr.__class__.__name__]
        if not isinstance(known, str):
            for cb, name in known:
                if cb(*expr.args):
                    known = name
                    break
            else:
                raise ValueError("No matching printer")
        suffix = self._get_suffix() if self._ns + known in self._prec_funcs else ''
        if nest:
            args = self._print(expr.args[0])
            if len(expr.args) > 1:
                args += ', %s' % self._print(expr.fromiter(expr.args[1:]))
        else:
            args = ', '.join(map(self._print, expr.args))
        return '{ns}{name}{suffix}({args})'.format(
            ns=self._ns,
            name=known,
            suffix=suffix,
            args=args
        )

    def _print_Max(self, expr):
        return self._print_math_func(expr, nest=True)

    def _print_Min(self, expr):
        return self._print_math_func(expr, nest=True)


for k in ('Abs Sqrt exp exp2 expm1 log log10 log2 log1p Cbrt hypot fma '
          ' loggamma sin cos tan asin acos atan atan2 sinh cosh tanh asinh acosh '
          'atanh erf erfc loggamma gamma ceiling floor').split():
    setattr(C99CodePrinter, '_print_%s' % k, C99CodePrinter._print_math_func)

c_code_printers = {
    'c89': C89CodePrinter,
    'c99': C99CodePrinter,
}


def ccode(expr, assign_to=None, standard='c99', **settings):
    """Converts an expr to a string of c code

    Parameters
    ==========

    expr : Expr
        A sympy expression to be converted.
    assign_to : optional
        When given, the argument is used as the name of the variable to which
        the expression is assigned. Can be a string, ``Symbol``,
        ``MatrixSymbol``, or ``Indexed`` type. This is helpful in case of
        line-wrapping, or for expressions that generate multi-line statements.
    standard : str, optional
        String specifying the standard. If your compiler supports a more modern
        standard you may set this to 'c99' to allow the printer to use more math
        functions. [default='c89'].
    precision : integer, optional
        The precision for numbers such as pi [default=15].
    user_functions : dict, optional
        A dictionary where the keys are string representations of either
        ``FunctionClass`` or ``UndefinedFunction`` instances and the values
        are their desired C string representations. Alternatively, the
        dictionary value can be a list of tuples i.e. [(argument_test,
        cfunction_string)] or [(argument_test, cfunction_formater)]. See below
        for examples.
    dereference : iterable, optional
        An iterable of symbols that should be dereferenced in the printed code
        expression. These would be values passed by address to the function.
        For example, if ``dereference=[a]``, the resulting code would print
        ``(*a)`` instead of ``a``.
    human : bool, optional
        If True, the result is a single string that may contain some constant
        declarations for the number symbols. If False, the same information is
        returned in a tuple of (symbols_to_declare, not_supported_functions,
        code_text). [default=True].
    contract: bool, optional
        If True, ``Indexed`` instances are assumed to obey tensor contraction
        rules and the corresponding nested loops over indices are generated.
        Setting contract=False will not generate loops, instead the user is
        responsible to provide values for the indices in the code.
        [default=True].

    Examples
    ========

    >>> from sympy import ccode, symbols, Rational, sin, ceiling, Abs, Function
    >>> x, tau = symbols("x, tau")
    >>> ccode((2*tau)**Rational(7, 2))
    '8*sqrt(2)*pow(tau, 7.0/2.0)'
    >>> ccode(sin(x), assign_to="s")
    's = sin(x);'

    Simple custom printing can be defined for certain types by passing a
    dictionary of {"type" : "function"} to the ``user_functions`` kwarg.
    Alternatively, the dictionary value can be a list of tuples i.e.
    [(argument_test, cfunction_string)].

    >>> custom_functions = {
    ...   "ceiling": "CEIL",
    ...   "Abs": [(lambda x: not x.is_integer, "fabs"),
    ...           (lambda x: x.is_integer, "ABS")],
    ...   "func": "f"
    ... }
    >>> func = Function('func')
    >>> ccode(func(Abs(x) + ceiling(x)), standard='C89', user_functions=custom_functions)
    'f(fabs(x) + CEIL(x))'

    or if the C-function takes a subset of the original arguments:

    >>> ccode(2**x + 3**x, standard='C99', user_functions={'Pow': [
    ...   (lambda b, e: b == 2, lambda b, e: 'exp2(%s)' % e),
    ...   (lambda b, e: b != 2, 'pow')]})
    'exp2(x) + pow(3, x)'

    ``Piecewise`` expressions are converted into conditionals. If an
    ``assign_to`` variable is provided an if statement is created, otherwise
    the ternary operator is used. Note that if the ``Piecewise`` lacks a
    default term, represented by ``(expr, True)`` then an error will be thrown.
    This is to prevent generating an expression that may not evaluate to
    anything.

    >>> from sympy import Piecewise
    >>> expr = Piecewise((x + 1, x > 0), (x, True))
    >>> print(ccode(expr, tau, standard='C89'))
    if (x > 0) {
    tau = x + 1;
    }
    else {
    tau = x;
    }

    Support for loops is provided through ``Indexed`` types. With
    ``contract=True`` these expressions will be turned into loops, whereas
    ``contract=False`` will just print the assignment expression that should be
    looped over:

    >>> from sympy import Eq, IndexedBase, Idx
    >>> len_y = 5
    >>> y = IndexedBase('y', shape=(len_y,))
    >>> t = IndexedBase('t', shape=(len_y,))
    >>> Dy = IndexedBase('Dy', shape=(len_y-1,))
    >>> i = Idx('i', len_y-1)
    >>> e=Eq(Dy[i], (y[i+1]-y[i])/(t[i+1]-t[i]))
    >>> ccode(e.rhs, assign_to=e.lhs, contract=False, standard='C89')
    'Dy[i] = (y[i + 1] - y[i])/(t[i + 1] - t[i]);'

    Matrices are also supported, but a ``MatrixSymbol`` of the same dimensions
    must be provided to ``assign_to``. Note that any expression that can be
    generated normally can also exist inside a Matrix:

    >>> from sympy import Matrix, MatrixSymbol
    >>> mat = Matrix([x**2, Piecewise((x + 1, x > 0), (x, True)), sin(x)])
    >>> A = MatrixSymbol('A', 3, 1)
    >>> print(ccode(mat, A, standard='C89'))
    A[0] = pow(x, 2);
    if (x > 0) {
       A[1] = x + 1;
    }
    else {
       A[1] = x;
    }
    A[2] = sin(x);
    """
    return c_code_printers[standard.lower()](settings).doprint(expr, assign_to)


def print_ccode(expr, **settings):
    """Prints C representation of the given expression."""
    print(ccode(expr, **settings))<|MERGE_RESOLUTION|>--- conflicted
+++ resolved
@@ -181,6 +181,8 @@
         float80: 'l'
     }
 
+    type_literals = {}
+
     _ns = ''  # namespace, C++ uses 'std::'
     _kf = known_functions_C89  # known_functions-dict to copy
 
@@ -193,16 +195,13 @@
                                        settings.pop('type_headers', {}).items()))
         self.type_suffixes = dict(chain(self.type_suffixes.items(),
                                         settings.pop('type_suffixes', {}).items()))
+        self.type_literals = dict(chain(self.type_literals.items(),
+                                        settings.pop('type_literals', {}).items()))
         super(C89CodePrinter, self).__init__(settings)
-<<<<<<< HEAD
-        self.known_functions = self._kf.copy()
-        self.known_functions.update(**settings.get('user_functions', {}))
+        self.known_functions = dict(self._kf, **settings.get('user_functions', {}))
         self._dereference = set(settings.get('dereference', []))
         self.headers = set()
         self.libraries = set()
-=======
-        self.known_functions = dict(self._kf, **settings.get('user_functions', {}))
->>>>>>> a3ce1066
 
     def _rate_index_position(self, p):
         return p*5
@@ -216,7 +215,7 @@
     def _declare_number_const(self, name, value):
         type_ = self.type_aliases[real]
         var = Variable(name, {value_const}, type_)
-        decl = Declaration(var, value.evalf(type_['decimal_dig']))
+        decl = Declaration(var, value.evalf(type_.decimal_dig))
         return self._get_statement(self._print(decl))
 
     def _format_code(self, lines):
@@ -443,7 +442,7 @@
             raise NotImplementedError("Unknown type of var: %s" % type(var))
         if val is not None:
             result += ' = %s' % self._print(val)
-        return self._get_statement(result)
+        return result
 
     def _print_Variable(self, expr):
         return self._print(expr.symbol)
