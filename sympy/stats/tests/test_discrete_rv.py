from sympy.stats.drv_types import (PoissonDistribution, GeometricDistribution,
        Poisson, Geometric, Logarithmic, NegativeBinomial, YuleSimon, Zeta)
from sympy.abc import x
<<<<<<< HEAD
from sympy import S, Sum, I, lambdify, re, im, log, simplify, zeta
from sympy.stats import P, E, variance, density, characteristic_function
=======
from sympy import S, Sum
from sympy.stats import (P, E, variance, density, characteristic_function,
        where)
>>>>>>> 5d4f32ac
from sympy.stats.rv import sample
from sympy.core.relational import Eq, Ne
from sympy.functions.elementary.exponential import exp
from sympy.sets.fancysets import Range
from sympy.logic.boolalg import Or

def test_PoissonDistribution():
    l = 3
    p = PoissonDistribution(l)
    assert abs(p.cdf(10).evalf() - 1) < .001
    assert p.expectation(x, x) == l
    assert p.expectation(x**2, x) - p.expectation(x, x)**2 == l

def test_Poisson():
    l = 3
    x = Poisson('x', l)
    assert E(x) == l
    assert variance(x) == l
    assert density(x) == PoissonDistribution(l)
    assert isinstance(E(x, evaluate=False), Sum)
    assert isinstance(E(2*x, evaluate=False), Sum)

def test_GeometricDistribution():
    p = S.One / 5
    d = GeometricDistribution(p)
    t = S('t')
    assert d.expectation(x, x) == 1/p
    assert d.expectation(x**2, x) - d.expectation(x, x)**2 == (1-p)/p**2
    assert abs(d.cdf(20000).evalf() - 1) < .001

def test_Logarithmic():
    p = S.One / 2
    x = Logarithmic('x', p)
    assert E(x) == -p / ((1 - p) * log(1 - p))
    assert variance(x) == -1/log(2)**2 + 2/log(2)
    assert E(2*x**2 + 3*x + 4) == 4 + 7 / log(2)
    assert isinstance(E(x, evaluate=False), Sum)

def test_negative_binomial():
    r = 5
    p = S(1) / 3
    x = NegativeBinomial('x', r, p)
    assert E(x) == p*r / (1-p)
    assert variance(x) == p*r / (1-p)**2
    assert E(x**5 + 2*x + 3) == S(9207)/4
    assert isinstance(E(x, evaluate=False), Sum)

def test_yule_simon():
    rho = S(3)
    x = YuleSimon('x', rho)
    assert simplify(E(x)) == rho / (rho - 1)
    assert simplify(variance(x)) == rho**2 / ((rho - 1)**2 * (rho - 2))
    assert isinstance(E(x, evaluate=False), Sum)

def test_zeta():
    s = S(5)
    x = Zeta('x', s)
    assert E(x) == zeta(s-1) / zeta(s)
    assert simplify(variance(x)) == (zeta(s) * zeta(s-2) - zeta(s-1)**2) / zeta(s)**2

def test_sample():
    X, Y, Z = Geometric('X', S(1)/2), Poisson('Y', 4), Poisson('Z', 1000)
    W = Poisson('W', S(1)/100)
    assert sample(X) in X.pspace.domain.set
    assert sample(Y) in Y.pspace.domain.set
    assert sample(Z) in Z.pspace.domain.set
    assert sample(W) in W.pspace.domain.set

def test_discrete_probability():
    X = Geometric('X', S(1)/5)
    Y = Poisson('Y', 4)
    G = Geometric('e', x)
    assert P(Eq(X, 3)) == S(16)/125
    assert P(X < 3) == S(9)/25
    assert P(X > 3) == S(64)/125
    assert P(X >= 3) == S(16)/25
    assert P(X <= 3) == S(61)/125
    assert P(Ne(X, 3)) == S(109)/125
    assert P(Eq(Y, 3)) == 32*exp(-4)/3
    assert P(Y < 3) == 13*exp(-4)
    assert P(Y > 3).equals(32*(-S(71)/32 + 3*exp(4)/32)*exp(-4)/3)
    assert P(Y >= 3).equals(32*(-39/32 + 3*exp(4)/32)*exp(-4)/3)
    assert P(Y <= 3) == 71*exp(-4)/3
    assert P(Ne(Y, 3)).equals(
        13*exp(-4) + 32*(-71/32 + 3*exp(4)/32)*exp(-4)/3)
    assert P(X < S.Infinity) is S.One
    assert P(X > S.Infinity) is S.Zero
    assert P(G < 3) == x*(-x + 1) + x
    assert P(Eq(G, 3)) == x*(-x + 1)**2

<<<<<<< HEAD
def test_precomputed_characteristic_functions():
    import mpmath

    def test_cf(dist, support_lower_limit, support_upper_limit):
        pdf = density(dist)
        t = S('t')
        x = S('x')

        # first function is the hardcoded CF of the distribution
        cf1 = lambdify([t], characteristic_function(dist)(t), 'mpmath')

        # second function is the Fourier transform of the density function
        f = lambdify([x, t], pdf(x)*exp(I*x*t), 'mpmath')
        cf2 = lambda t: mpmath.nsum(lambda x: f(x, t), [support_lower_limit, support_upper_limit], maxdegree=10)

        # compare the two functions at various points
        for test_point in [2, 5, 8, 11]:
            n1 = cf1(test_point)
            n2 = cf2(test_point)

            assert abs(re(n1) - re(n2)) < 1e-12
            assert abs(im(n1) - im(n2)) < 1e-12

    test_cf(Geometric('g', S(1)/3), 1, mpmath.inf)
    test_cf(Logarithmic('l', S(1)/5), 1, mpmath.inf)
    test_cf(NegativeBinomial('n', 5, S(1)/7), 0, mpmath.inf)
    test_cf(Poisson('p', 5), 0, mpmath.inf)
    test_cf(YuleSimon('y', 5), 1, mpmath.inf)
    test_cf(Zeta('z', 5), 1, mpmath.inf)
=======
def test_Or():
    X = Geometric('X', S(1)/2)
    P(Or(X < 3, X > 4)) == S(13)/16
    P(Or(X > 2, X > 1)) == P(X > 1)
    P(Or(X >= 3, X < 3)) == 1

def test_where():
    X = Geometric('X', S(1)/5)
    Y = Poisson('Y', 4)
    assert where(X**2 > 4).set == Range(3, S.Infinity, 1)
    assert where(X**2 >= 4).set == Range(2, S.Infinity, 1)
    assert where(Y**2 < 9).set == Range(0, 3, 1)
    assert where(Y**2 <= 9).set == Range(0, 4, 1)
>>>>>>> 5d4f32ac
<|MERGE_RESOLUTION|>--- conflicted
+++ resolved
@@ -1,14 +1,11 @@
 from sympy.stats.drv_types import (PoissonDistribution, GeometricDistribution,
         Poisson, Geometric, Logarithmic, NegativeBinomial, YuleSimon, Zeta)
 from sympy.abc import x
-<<<<<<< HEAD
+
 from sympy import S, Sum, I, lambdify, re, im, log, simplify, zeta
-from sympy.stats import P, E, variance, density, characteristic_function
-=======
-from sympy import S, Sum
 from sympy.stats import (P, E, variance, density, characteristic_function,
         where)
->>>>>>> 5d4f32ac
+
 from sympy.stats.rv import sample
 from sympy.core.relational import Eq, Ne
 from sympy.functions.elementary.exponential import exp
@@ -99,7 +96,6 @@
     assert P(G < 3) == x*(-x + 1) + x
     assert P(Eq(G, 3)) == x*(-x + 1)**2
 
-<<<<<<< HEAD
 def test_precomputed_characteristic_functions():
     import mpmath
 
@@ -129,7 +125,7 @@
     test_cf(Poisson('p', 5), 0, mpmath.inf)
     test_cf(YuleSimon('y', 5), 1, mpmath.inf)
     test_cf(Zeta('z', 5), 1, mpmath.inf)
-=======
+
 def test_Or():
     X = Geometric('X', S(1)/2)
     P(Or(X < 3, X > 4)) == S(13)/16
@@ -143,4 +139,3 @@
     assert where(X**2 >= 4).set == Range(2, S.Infinity, 1)
     assert where(Y**2 < 9).set == Range(0, 3, 1)
     assert where(Y**2 <= 9).set == Range(0, 4, 1)
->>>>>>> 5d4f32ac
